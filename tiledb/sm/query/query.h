/**
 * @file   query.h
 *
 * @section LICENSE
 *
 * The MIT License
 *
 * @copyright Copyright (c) 2017-2023 TileDB, Inc.
 *
 * Permission is hereby granted, free of charge, to any person obtaining a copy
 * of this software and associated documentation files (the "Software"), to deal
 * in the Software without restriction, including without limitation the rights
 * to use, copy, modify, merge, publish, distribute, sublicense, and/or sell
 * copies of the Software, and to permit persons to whom the Software is
 * furnished to do so, subject to the following conditions:
 *
 * The above copyright notice and this permission notice shall be included in
 * all copies or substantial portions of the Software.
 *
 * THE SOFTWARE IS PROVIDED "AS IS", WITHOUT WARRANTY OF ANY KIND, EXPRESS OR
 * IMPLIED, INCLUDING BUT NOT LIMITED TO THE WARRANTIES OF MERCHANTABILITY,
 * FITNESS FOR A PARTICULAR PURPOSE AND NONINFRINGEMENT. IN NO EVENT SHALL THE
 * AUTHORS OR COPYRIGHT HOLDERS BE LIABLE FOR ANY CLAIM, DAMAGES OR OTHER
 * LIABILITY, WHETHER IN AN ACTION OF CONTRACT, TORT OR OTHERWISE, ARISING FROM,
 * OUT OF OR IN CONNECTION WITH THE SOFTWARE OR THE USE OR OTHER DEALINGS IN
 * THE SOFTWARE.
 *
 * @section DESCRIPTION
 *
 * This file defines class Query.
 */

#ifndef TILEDB_QUERY_H
#define TILEDB_QUERY_H

#include <atomic>
#include <functional>
#include <sstream>
#include <utility>
#include <vector>

#include "tiledb/common/logger_public.h"
#include "tiledb/common/status.h"
#include "tiledb/sm/array_schema/array_schema.h"
#include "tiledb/sm/array_schema/dimension.h"
#include "tiledb/sm/array_schema/domain.h"
#include "tiledb/sm/enums/query_status_details.h"
#include "tiledb/sm/fragment/written_fragment_info.h"
#include "tiledb/sm/query/iquery_strategy.h"
#include "tiledb/sm/query/query_buffer.h"
#include "tiledb/sm/query/query_condition.h"
#include "tiledb/sm/query/query_remote_buffer_storage.h"
#include "tiledb/sm/query/readers/aggregators/iaggregator.h"
#include "tiledb/sm/query/update_value.h"
#include "tiledb/sm/query/validity_vector.h"
#include "tiledb/sm/storage_manager/storage_manager_declaration.h"
#include "tiledb/sm/subarray/subarray.h"

using namespace tiledb::common;

namespace tiledb {
namespace sm {

class Array;
class ArrayDimensionLabelQueries;

enum class QueryStatus : uint8_t;
enum class QueryType : uint8_t;

/** Processes a (read/write) query. */
class Query {
 public:
  /* ********************************* */
  /*          PUBLIC DATATYPES         */
  /* ********************************* */

  /**
   * Contains any current state related to (de)serialization of this query.
   * Mostly this supports setting buffers on this query that were allocated
   * internally as a part of deserialization (as opposed to user-set buffers).
   */
  struct SerializationState {
    /** Serialization state for a single attribute. */
    struct AttrState {
      /**
       * Buffer holding (or wrapping) fixed-length data, either attribute or
       * offset data.
       */
      Buffer fixed_len_data;

      /** Buffer holding (or wrapping) variable-length data. */
      Buffer var_len_data;

      /** Buffer holding (or wrapping) validity vector data. */
      Buffer validity_len_data;

      /** Value holding the length of the fixed-length data. */
      uint64_t fixed_len_size = 0;

      /** Value holding the length of the variable-length data. */
      uint64_t var_len_size = 0;

      /** Value holding the length of the validity vector data. */
      uint64_t validity_len_size = 0;
    };

    /** Serialization state per attribute. */
    std::unordered_map<std::string, AttrState> attribute_states;
  };

  /**
   * Contains current state related to coords of this query.
   */
  struct CoordsInfo {
    /**
     * True if either zipped coordinates buffer or separate coordinate
     * buffers are set.
     */
    bool has_coords_;

    /** The zipped coordinates buffer potentially set by the user. */
    void* coords_buffer_;

    /** The zipped coordinates buffer size potentially set by the user. */
    uint64_t* coords_buffer_size_;

    /** Keeps track of the number of coordinates across coordinate buffers. */
    uint64_t coords_num_;
  };

  /* ********************************* */
  /*     CONSTRUCTORS & DESTRUCTORS    */
  /* ********************************* */

  /**
   * Constructor. The query type is inherited from the query type of the
   * input array. An optional fragment URI is given as input in
   * case the query will be used as writes and the given URI should be used
   * for the name of the new fragment to be created.
   *
   * @note Array must be a properly opened array.
   *
   * @param array The array that is being queried.
   * @param fragment_uri The full URI for the new fragment. Only used for
   * writes.
   * @param fragment_base_uri Optional base name for new fragment. Only used for
   *     writes and only if fragment_uri is empty.
   */
  Query(
      StorageManager* storage_manager,
      shared_ptr<Array> array,
      optional<std::string> fragment_name = nullopt);

  /** Destructor. */
  virtual ~Query();

  DISABLE_COPY_AND_COPY_ASSIGN(Query);
  DISABLE_MOVE_AND_MOVE_ASSIGN(Query);

  /* ********************************* */
  /*                 API               */
  /* ********************************* */

  /**
   * Gets the estimated result size (in bytes) for the input fixed-sized
   * attribute/dimension.
   */
  Status get_est_result_size(const char* name, uint64_t* size);

  /**
   * Gets the estimated result size (in bytes) for the input var-sized
   * attribute/dimension.
   */
  Status get_est_result_size(
      const char* name, uint64_t* size_off, uint64_t* size_val);

  /**
   * Gets the estimated result size (in bytes) for the input fixed-sized,
   * nullable attribute.
   */
  Status get_est_result_size_nullable(
      const char* name, uint64_t* size_val, uint64_t* size_validity);

  /**
   * Gets the estimated result size (in bytes) for the input var-sized,
   * nullable attribute.
   */
  Status get_est_result_size_nullable(
      const char* name,
      uint64_t* size_off,
      uint64_t* size_val,
      uint64_t* size_validity);

  /** Retrieves the number of written fragments. */
  Status get_written_fragment_num(uint32_t* num) const;

  /** Retrieves the URI of the written fragment with the input index. */
  Status get_written_fragment_uri(uint32_t idx, const char** uri) const;

  /**
   * Retrieves the timestamp range [t1,t2] of the written fragment with the
   * input index.
   */
  Status get_written_fragment_timestamp_range(
      uint32_t idx, uint64_t* t1, uint64_t* t2) const;

  /** Returns the array's smart pointer. */
  inline shared_ptr<Array> array_shared() {
    return array_shared_;
  }

  /** Returns the array. */
  const Array* array() const;

  /** Returns the array. */
  Array* array();

  /** Returns the array schema. */
  const ArraySchema& array_schema() const;

  /** Returns the array schema as a shared_ptr */
  const std::shared_ptr<const ArraySchema> array_schema_shared() const;

  /** Returns the names of the buffers set by the user for the query. */
  std::vector<std::string> buffer_names() const;

  /**
   * Returns the names of the buffers set by the user for the query not already
   * written by a previous partial attribute write.
   */
  std::vector<std::string> unwritten_buffer_names() const;

  /**
   * Gets the query buffer for the input attribute/dimension.
   * An empty string means the special default attribute.
   */
  QueryBuffer buffer(const std::string& name) const;

  /**
<<<<<<< HEAD
   * Finalizes the query, flushing all internal state. Applicable only to global
   * layout writes. It has no effect for any other query type.
=======
   * Marks a query that has not yet been started as failed. This should not be
   * called asynchronously to cancel an in-progress query; for that use the
   * parent StorageManager's cancellation mechanism.
   * @return Status
   */
  Status cancel();

  /**
   * Finalizes the query, flushing all internal state.
   * Applicable to write queries only.
>>>>>>> 58f81709
   */
  Status finalize();

  /**
   * Submits and finalizes a query, flushing all internal state. Applicable
   * only to global layout writes, returns an error otherwise.
   */
  Status submit_and_finalize();

  /**
   * Retrieves the data buffer of a fixed/var-sized attribute/dimension.
   *
   * @param name The buffer attribute/dimension name. An empty string means
   *     the special default attribute/dimension.
   * @param buffer The buffer to be retrieved.
   * @param buffer_size A pointer to the buffer size to be retrieved.
   * @return Status
   */
  Status get_data_buffer(
      const char* name, void** buffer, uint64_t** buffer_size) const;

  /**
   * Retrieves the offset buffer for a var-sized attribute/dimension.
   *
   * @param name The buffer attribute/dimension name. An empty string means
   * the special default attribute/dimension.
   * @param buffer_off The offsets buffer to be retrieved. This buffer holds
   * the starting offsets of each cell value in the data buffer.
   * @param buffer_off_size A pointer to the buffer size to be retrieved.
   * @return Status
   */
  Status get_offsets_buffer(
      const char* name,
      uint64_t** buffer_off,
      uint64_t** buffer_off_size) const;

  /**
   * Retrieves the validity buffer for a nullable attribute/dimension.
   *
   * @param name The buffer attribute/dimension name. An empty string means
   * the special default attribute/dimension.
   * @param buffer_validity_bytemap The buffer that either have the validity
   * bytemap associated with the input data to be written, or will hold the
   * validity bytemap to be read.
   * @param buffer_validity_bytemap_size In the case of writes, this is the size
   * of `buffer_validity_bytemap` in bytes. In the case of reads, this initially
   * contains the allocated size of `buffer_validity_bytemap`, but after the
   * termination of the query it will contain the size of the useful (read)
   * data in `buffer_validity_bytemap`.
   * @return Status
   */
  Status get_validity_buffer(
      const char* name,
      uint8_t** buffer_validity_bytemap,
      uint64_t** buffer_validity_bytemap_size) const;

  /**
   * Returns the serialization state associated with the given attribute.
   *
   * @param attribute Attribute to get serialization state for
   * @param state Set to point to the serialization state
   * @return Status
   */
  Status get_attr_serialization_state(
      const std::string& attribute, SerializationState::AttrState** state);

  /**
   * Used by serialization to get the map of result sizes
   * @return
   */
  std::unordered_map<std::string, Subarray::ResultSize>
  get_est_result_size_map();

  /**
   * Used by serialization to get the map of max mem sizes
   * @return
   */
  std::unordered_map<std::string, Subarray::MemorySize> get_max_mem_size_map();

  /**
   * Retrieve remote buffer storage for remote global order writes.
   *
   * @return QueryRemoteBufferStorage for this query.
   */
  inline std::optional<QueryRemoteBufferStorage>& get_remote_buffer_cache() {
    return query_remote_buffer_storage_;
  }

  /**
   * Returns `true` if the query has results. Applicable only to read
   * queries (it returns `false` for write queries).
   */
  bool has_results() const;

  /** Initializes the query. */
  void init();

  /** Returns the first fragment uri. */
  URI first_fragment_uri() const;

  /** Returns the last fragment uri. */
  URI last_fragment_uri() const;

  /** Returns the cell layout. */
  Layout layout() const;

  /**
   * Returns the condition for filtering results in a read query.
   * @return QueryCondition
   */
  const std::optional<QueryCondition>& condition() const;

  /**
   * Returns the update values for an update query.
   * @return UpdateValues
   */
  const std::vector<UpdateValue>& update_values() const;

  /**
   * Returns true if this query requires the use of dimension labels.
   */
  bool uses_dimension_labels() const;

  /** Processes a query. */
  Status process();

  /** Gets the strategy of the query. */
  IQueryStrategy* strategy(bool skip_checks_serialization = false);

  /**
   * Switch the strategy depending on layout. Used by serialization.
   *
   * @param layout New layout
   * @param force_legacy_reader Force use of the legacy reader if the client
   *    requested it.
   * @return Status
   */
  Status reset_strategy_with_layout(Layout layout, bool force_legacy_reader);

  /**
   * Disables checking the global order and coordinate duplicates. Applicable
   * only to writes. This option will supercede the config.
   */
  Status disable_checks_consolidation();

  /**
   * Enables consolidation with timestamps.
   */
  Status set_consolidation_with_timestamps();

  /**
   * Set the processed conditions for writes.
   *
   * @param processed_conditions The processed conditions.
   */
  void set_processed_conditions(std::vector<std::string>& processed_conditions);

  /**
   * Sets the config for the Query
   *
   * This function overrides the config for Query-level parameters only.
   * Semantically, the initial query config is copied from the context
   * config upon construction. Note that The context config is immutable
   * at the C API level because tiledb_ctx_get_config always returns a copy.
   *
   * Config parameters set here will *only* be applied within the Query.
   *
   * @pre The function must be called before Query::init().
   */
  void set_config(const Config& config);

  /**
   * Sets the config for the Query
   *
   * @param config
   *
   * @note This is a potentially unsafe operation. Queries should be
   * unsubmitted and unfinalized when the config is set. Until C.41 compilance,
   * this is necessary for serialization.
   */
  inline void unsafe_set_config(const Config& config) {
    config_.inherit(config);
  }

  /**
   * Sets the (zipped) coordinates buffer (set with TILEDB_COORDS as the
   * buffer name).
   *
   * @param buffer The buffer that has the input data to be written.
   * @param buffer_size The size of `buffer` in bytes.
   * @return Status
   */
  Status set_coords_buffer(void* buffer, uint64_t* buffer_size);

  /**
   * Sets the data for a fixed/var-sized attribute/dimension.
   *
   * @param name The attribute/dimension to set the buffer for.
   * @param buffer The buffer that will hold the data to be read.
   * @param buffer_size This initially contains the allocated
   *     size of `buffer`, but after the termination of the function
   *     it will contain the size of the useful (read) data in `buffer`.
   * @param check_null_buffers If true (default), null buffers are not
   * allowed.
   * @param serialization_allow_new_attr If true, setting new attributes
   * is allowed in INITIALIZED state
   * @return Status
   */
  Status set_data_buffer(
      const std::string& name,
      void* const buffer,
      uint64_t* const buffer_size,
      const bool check_null_buffers = true,
      const bool serialization_allow_new_attr = false);

  /**
   * Wrapper to set the internal buffer for a dimension or attribute from a
   * QueryBuffer.
   *
   * This function is intended to be a convenience method for use setting
   * buffers for dimension labels.
   *
   * @WARNING Does not check for or copy validity data.
   *
   * @param name Name of the dimension or attribute to set the buffer for.
   * @param buffer The query buffer to get the data from.
   **/
  void set_dimension_label_buffer(
      const std::string& name, const QueryBuffer& buffer);

  /**
   * Sets the offset buffer for a var-sized attribute/dimension.
   *
   * @param name The attribute/dimension to set the buffer for.
   * @param buffer_offsets The buffer that will hold the data to be read.
   *     This buffer holds the starting offsets of each cell value in
   *     `buffer_val`.
   * @param buffer_offsets_size This initially contains
   *     the allocated size of `buffer_off`, but after the termination of the
   *     function it will contain the size of the useful (read) data in
   *     `buffer_off`.
   * @param check_null_buffers If true (default), null buffers are not
   * allowed.
   * @param serialization_allow_new_attr If true, setting new attributes
   * is allowed in INITIALIZED state
   * @return Status
   */
  Status set_offsets_buffer(
      const std::string& name,
      uint64_t* const buffer_offsets,
      uint64_t* const buffer_offsets_size,
      const bool check_null_buffers = true,
      const bool serialization_allow_new_attr = false);

  /**
   * Sets the validity buffer for nullable attribute/dimension.
   *
   * @param name The attribute/dimension to set the buffer for.
   * @param buffer_validity_bytemap The buffer that either have the validity
   * bytemap associated with the input data to be written, or will hold the
   * validity bytemap to be read.
   * @param buffer_validity_bytemap_size In the case of writes, this is the size
   * of `buffer_validity_bytemap` in bytes. In the case of reads, this initially
   * contains the allocated size of `buffer_validity_bytemap`, but after the
   * termination of the query it will contain the size of the useful (read)
   * data in `buffer_validity_bytemap`.
   * @param check_null_buffers If true (default), null buffers are not
   * allowed.
   * @param serialization_allow_new_attr If true, setting new attributes
   * is allowed in INITIALIZED state
   * @return Status
   */
  Status set_validity_buffer(
      const std::string& name,
      uint8_t* const buffer_validity_bytemap,
      uint64_t* const buffer_validity_bytemap_size,
      const bool check_null_buffers = true,
      const bool serialization_allow_new_attr = false);

  /**
   * Get the config of the query.
   *
   * @return Config from query
   */
  const Config& config() const;

  /**
   * Used by serialization to set the estimated result size
   *
   * @param est_result_size map to set
   * @param max_mem_size map to set
   * @return Status
   */
  Status set_est_result_size(
      std::unordered_map<std::string, Subarray::ResultSize>& est_result_size,
      std::unordered_map<std::string, Subarray::MemorySize>& max_mem_size);

  /**
   * Sets the cell layout of the query.
   */
  Status set_layout(Layout layout);

  /**
   * Sets the condition for filtering results in a read query.
   *
   * @param condition The condition object.
   * @return Status
   */
  Status set_condition(const QueryCondition& condition);

  /**
   * Adds an update value for an update query.
   *
   * @param field_name The attribute name.
   * @param update_value The value to set.
   * @param update_value_size The byte size of `update_value`.
   * @return Status
   */
  Status add_update_value(
      const char* field_name,
      const void* update_value,
      uint64_t update_value_size);

  /**
   * Adds ranges to a query initialize with label ranges.
   *
   * @param dim_idx The dimension to update.
   * @param is_point_ranges If ``true`` the data contains point ranges.
   *     Otherwise, it contains standard ranges.
   * @param start Pointer to the start of the range data.
   * @param count Number of total elements in the range data.
   */
  void add_index_ranges_from_label(
      uint32_t dim_idx,
      const bool is_point_range,
      const void* start,
      const uint64_t count);

  /**
   * Set query status, needed for json deserialization
   * @param status
   * @return Status
   */
  void set_status(QueryStatus status);

  /**
   * Sets the query subarray. If it is null, then the subarray will be set to
   * the entire domain.
   *
   * @param subarray The subarray to be set.
   */
  void set_subarray(const void* subarray);

  /** Returns the query subarray. */
  const Subarray* subarray() const;

  /**
   * Sets the query subarray.
   *
   * @param subarray The subarray to be set.
   */
  void set_subarray(const tiledb::sm::Subarray& subarray);

  /** Sets the query subarray, without performing any checks. */
  Status set_subarray_unsafe(const Subarray& subarray);

  /** Sets the query subarray, without performing any checks. */
  Status set_subarray_unsafe(const NDRange& subarray);

  /**
   * Sets the query subarray without performing any checks.
   *
   * Used for deserialize dense writes.
   *
   * @param subarray The subarray to be set.
   */
  void set_subarray_unsafe(const void* subarray);

  /** Submits the query to the storage manager. */
  Status submit();

  /** Returns the query status. */
  QueryStatus status() const;

  /** Returns the query status incomplete reason. */
  QueryStatusDetailsReason status_incomplete_reason() const;

  /** Returns the query type. */
  QueryType type() const;

  /** Returns the internal stats object. */
  stats::Stats* stats() const;

  /** Returns the scratch space used for REST requests. */
  shared_ptr<Buffer> rest_scratch() const;

  /** Use the refactored dense reader or not. */
  bool use_refactored_dense_reader(
      const ArraySchema& array_schema, bool all_dense);

  /** Use the refactored sparse global order reader or not. */
  bool use_refactored_sparse_global_order_reader(
      Layout layout, const ArraySchema& array_schema);

  /** Use the refactored sparse unordered with dups reader or not. */
  bool use_refactored_sparse_unordered_with_dups_reader(
      Layout layout, const ArraySchema& array_schema);

  /** Returns if all ranges for this query are non overlapping. */
  tuple<Status, optional<bool>> non_overlapping_ranges();

  /** Returns true if this is a dense query */
  bool is_dense() const;

  /** Returns true if the config is set to allow separate attribute writes. */
  inline bool allow_separate_attribute_writes() const {
    return config_.get<bool>(
        "sm.allow_separate_attribute_writes", Config::must_find);
  }

  /** Returns a reference to the internal WrittenFragmentInfo list */
  std::vector<WrittenFragmentInfo>& get_written_fragment_info();

  /** Returns a reference to the internal written buffer set */
  std::unordered_set<std::string>& get_written_buffers();

  /** Called from serialization to mark the query as remote */
  void set_remote_query();

  /**
   * Set a flag to specify we are doing an ordered dimension label read.
   *
   * @param increasing_order Is the query on an array with increasing order? If
   * not assume decreasing order.
   */
  void set_dimension_label_ordered_read(bool increasing_order);

  /**
   * Set the fragment size.
   *
   * @param fragment_size Fragment size.
   */
  void set_fragment_size(uint64_t fragment_size) {
    fragment_size_ = fragment_size;
  }

  /** Returns true if the output field is an aggregate. */
  bool is_aggregate(std::string output_field_name) const;

  /**
   * Adds an aggregator to the default channel.
   *
   * @param output_field_name Output field name for the aggregate.
   * @param aggregator Aggregator to add.
   */
  void add_aggregator_to_default_channel(
      std::string output_field_name, shared_ptr<IAggregator> aggregator) {
    default_channel_aggregates_.emplace(output_field_name, aggregator);
  }

 private:
  /* ********************************* */
  /*         PRIVATE ATTRIBUTES        */
  /* ********************************* */

  /** A smart pointer to the array the query is associated with.
   * Ensures that the Array object exists as long as the Query object exists. */
  shared_ptr<Array> array_shared_;

  /** The array the query is associated with.
   * Cached copy of array_shared_.get(). */
  Array* array_;

  /** The array schema. */
  shared_ptr<const ArraySchema> array_schema_;

  /** The config for query-level parameters only. */
  Config config_;

  /** A function that will be called upon the completion of an async query. */
  std::function<void(void*)> callback_;

  /** The data input to the callback function. */
  void* callback_data_;

  /** The query type. */
  QueryType type_;

  /** The layout of the cells in the result of the subarray. */
  Layout layout_;

  /** The query subarray (initially the whole domain by default). */
  Subarray subarray_;

  /** The query status. */
  QueryStatus status_;

  /** The storage manager. */
  StorageManager* storage_manager_;

  /** The query strategy. */
  tdb_unique_ptr<IQueryStrategy> strategy_;

  /** The class stats. */
  stats::Stats* stats_;

  /** The class logger. */
  shared_ptr<Logger> logger_;

  /** UID of the logger instance */
  inline static std::atomic<uint64_t> logger_id_ = 0;

  /**
   * Maps attribute/dimension names to their buffers.
   * `TILEDB_COORDS` may be used for the special zipped coordinates
   * buffer.
   */
  std::unordered_map<std::string, QueryBuffer> buffers_;

  /** Maps label names to their buffers. */
  std::unordered_map<std::string, QueryBuffer> label_buffers_;

  /**
   * Maps aggregate names to their buffers.
   */
  std::unordered_map<std::string, QueryBuffer> aggregate_buffers_;

  /** Dimension label queries that are part of the main query. */
  tdb_unique_ptr<ArrayDimensionLabelQueries> dim_label_queries_;

  /** Keeps track of the coords data. */
  CoordsInfo coords_info_;

  /** Stores information about the written fragments. */
  std::vector<WrittenFragmentInfo> written_fragment_info_;

  /** The query condition. */
  std::optional<QueryCondition> condition_;

  /** The update values. */
  std::vector<UpdateValue> update_values_;

  /** Set of attributes that have an update value. */
  std::set<std::string> attributes_with_update_value_;

  /** The fragment metadata that this query will focus on. */
  std::vector<shared_ptr<FragmentMetadata>> fragment_metadata_;

  /** The current serialization state. */
  SerializationState serialization_state_;

  /** If the query has coords buffer set or not. */
  bool has_coords_buffer_;

  /** If the query has zipped coords buffer set or not. */
  bool has_zipped_coords_buffer_;

  /** True if at least one separate coordinate buffer is set. */
  bool coord_buffer_is_set_;

  /** True if at least one separate data coordinate buffer is set. */
  bool coord_data_buffer_is_set_;

  /** True if at least one separate offsets coordinate buffer is set. */
  bool coord_offsets_buffer_is_set_;

  /** Keeps track of the name of the data buffer once set. */
  std::string data_buffer_name_;

  /** Keeps track of the name of the offsets buffer once set. */
  std::string offsets_buffer_name_;

  /**
   * If `true`, it will not check if the written coordinates are
   * in the global order or have duplicates. This supercedes the config.
   */
  bool disable_checks_consolidation_;

  /**
   * If `true`, it will enable consolidation with timestamps on the reader.
   */
  bool consolidation_with_timestamps_;

  /* Scratch space used for REST requests. */
  shared_ptr<Buffer> rest_scratch_;

  /* Processed conditions, used for consolidation. */
  std::vector<std::string> processed_conditions_;

  /**
   * Flag to force legacy reader when strategy gets created. This is used by
   * the serialization codebase if a query comes from an older version of the
   * library that doesn't have the refactored readers, we need to run it with
   * the legacy reader.
   */
  bool force_legacy_reader_;

  /**
   * The name of the new fragment to be created for writes.
   *
   * If not set, the fragment name will be created using the latest array
   * timestamp and a generated UUID.
   */
  optional<std::string> fragment_name_;

  /** It tracks if this is a remote query */
  bool remote_query_;

  /** Flag to specify we are doing a dimension label ordered read. */
  bool is_dimension_label_ordered_read_;

  /**
   * Is the dimension label ordered read on an array with increasing order? If
   * not assume decreasing order.
   *
   * NOTE: Only used when is_dimension_label_order_read_ == true.
   */
  bool dimension_label_increasing_;

  /**
   * The desired fragment size. The writer will create a new fragment once
   * this size has been reached.
   *
   * Note: This is only used for global order writes.
   */
  uint64_t fragment_size_;

  /** Already written buffers. */
  std::unordered_set<std::string> written_buffers_;

  /** Cache for tile aligned remote global order writes. */
  std::optional<QueryRemoteBufferStorage> query_remote_buffer_storage_;

  /** Aggregates for the default channel, by output field name. */
  std::unordered_map<std::string, shared_ptr<IAggregator>>
      default_channel_aggregates_;

  /* ********************************* */
  /*           PRIVATE METHODS         */
  /* ********************************* */

  /**
   * Create the strategy.
   *
   * @param skip_checks_serialization Skip checks during serialization.
   */
  Status create_strategy(bool skip_checks_serialization = false);

  Status check_set_fixed_buffer(const std::string& name);

  /** Checks if the buffers names have been appropriately set for the query. */
  Status check_buffer_names();

  /**
   * Internal routine for checking the completeness of all attribute
   * and dimensions buffers. Iteratively searches that all attributes &
   * dimensions buffers have been set correctly
   * @return Status
   */
  Status check_buffers_correctness();

  /**
   * Returns true if only querying dimension labels.
   *
   * The query will only query dimension labels if all the following are true:
   * 1. At most one dimension buffer is set.
   * 2. No attribute buffers are set.
   * 3. At least one label buffer is set.
   */
  bool only_dim_label_query() const;

  /**
   * Check if input buffers are tile aligned. This function should be called
   * only for remote global order writes and it should enforce tile alignment
   * for both dense and sparse arrays.
   */
  Status check_tile_alignment() const;

  /**
   * Reset coord buffer markers at end of a global write submit.
   * This will allow for the user to properly set the next write batch.
   */
  void reset_coords_markers();

  /** Copies the data from the aggregates to the user buffers. */
  void copy_aggregates_data_to_user_buffer();
};

}  // namespace sm
}  // namespace tiledb

#endif  // TILEDB_QUERY_H<|MERGE_RESOLUTION|>--- conflicted
+++ resolved
@@ -237,21 +237,8 @@
   QueryBuffer buffer(const std::string& name) const;
 
   /**
-<<<<<<< HEAD
    * Finalizes the query, flushing all internal state. Applicable only to global
    * layout writes. It has no effect for any other query type.
-=======
-   * Marks a query that has not yet been started as failed. This should not be
-   * called asynchronously to cancel an in-progress query; for that use the
-   * parent StorageManager's cancellation mechanism.
-   * @return Status
-   */
-  Status cancel();
-
-  /**
-   * Finalizes the query, flushing all internal state.
-   * Applicable to write queries only.
->>>>>>> 58f81709
    */
   Status finalize();
 
