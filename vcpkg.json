{
    "name": "tiledb",
    "version-string": "2.15.0",
    "builtin-baseline": "f14984af3738e69f197bf0e647a8dca12de92996",
    "dependencies": [
        "bzip2",
        "liblzma",
        "libmagic",
        "lz4",
        {
            "name": "openssl",
            "platform": "!windows"
        },
        "spdlog",
        "zlib",
        "zstd"
    ],
    "features": {
        "abseil": {
            "description": "Enables building of abseil library and linkage test",
            "dependencies": [
                {
                    "name": "abseil",
                    "version>=": "20211102.0"
                }
            ]
        },
        "azure": {
            "description": "Support Azure Blob Storage",
            "dependencies": [
                {
                    "name": "azure-storage-blobs-cpp",
                    "version>=": "12.6.1"
                },
                {
                    "name": "libxml2",
                    "features": [
                        "lzma",
                        "zlib"
                    ],
                    "default-features": false,
                    "platform": "!windows"
                }
            ]
        },
        "gcs": {
            "description": "Support Google Cloud Storage",
            "dependencies": [
                {
                    "name": "google-cloud-cpp",
<<<<<<< HEAD
                    "version>=": "2.9.0",
                    "features": [ "storage" ],
=======
                    "version>=": "2.15.1",
                    "features": [
                        "storage"
                    ],
>>>>>>> 3a4ed9c4
                    "default-features": false
                },
                {
                    "name": "abseil",
                    "features": [
                        "cxx17"
                    ]
                }
            ]
        },
        "serialization": {
            "description": "Enable TileDB Cloud Support",
            "dependencies": [
                {
                    "name": "curl",
                    "features": [ "zstd" ]
                },
                {
                    "name": "capnproto",
                    "version>=": "1.0.1"
                }
            ]
        },
        "s3": {
            "description": "Support AWS S3 Storage",
            "dependencies": [
                {
                    "name": "aws-sdk-cpp",
                    "version>=": "1.11.160",
                    "features": ["s3", "identity-management", "sts"],
                    "default-features": false
                }
            ]
        },
        "tests": {
            "description": "Build tiledb tests",
            "dependencies": [
                "catch2"
            ]
        },
        "tools": {
            "description": "Build tiledb command line tool",
            "dependencies": [
                "clipp"
            ]
        },
        "webp": {
            "description": "Support WebP compression",
            "dependencies": [
                {
                    "name": "libwebp",
                    "version>=": "1.3.2"
                }
            ]
        }
    },
    "overrides": [
        {
            "name": "abseil",
            "version": "20230802.1"
        }
    ]
}<|MERGE_RESOLUTION|>--- conflicted
+++ resolved
@@ -48,15 +48,10 @@
             "dependencies": [
                 {
                     "name": "google-cloud-cpp",
-<<<<<<< HEAD
-                    "version>=": "2.9.0",
-                    "features": [ "storage" ],
-=======
                     "version>=": "2.15.1",
                     "features": [
                         "storage"
                     ],
->>>>>>> 3a4ed9c4
                     "default-features": false
                 },
                 {
